--- conflicted
+++ resolved
@@ -1,16 +1,10 @@
 import os
-import copy
 import math
 import logging
 import pytest
 
 import pandas as pd
-<<<<<<< HEAD
-from dotenv import load_dotenv
 from synapseclient import EntityViewSchema
-from synapseclient.core.exceptions import SynapseHTTPError
-=======
->>>>>>> 616d7843
 
 from schematic.store.base import BaseStorage
 from schematic.store.synapse import SynapseStorage, DatasetFileView
@@ -20,15 +14,9 @@
 logger = logging.getLogger(__name__)
 
 
-<<<<<<< HEAD
-load_dotenv()
-
-
 DATASET_ID = "syn24226514"
 
 
-=======
->>>>>>> 616d7843
 @pytest.fixture
 def synapse_store():
     access_token = os.getenv("SYNAPSE_ACCESS_TOKEN")
