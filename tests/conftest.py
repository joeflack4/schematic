--- conflicted
+++ resolved
@@ -32,7 +32,6 @@
     yield mock_creds
 
 
-<<<<<<< HEAD
 # This class serves as a container for helper functions that can be
 # passed to individual tests using the `helpers` fixture. This approach
 # was required because fixture functions cannot take arguments.
@@ -50,13 +49,19 @@
 @pytest.fixture
 def config():
     return CONFIG
-=======
+
+
 @pytest.fixture()
 def synapse_manifest():
-    return pd.read_csv("tests/data/mock_manifests/synapse_manifest.csv")
+    get_data_file = helpers.get_data_file
+    manifest_path = get_data_file("mock_manifests", "synapse_manifest.csv")
+    manifest_df = pd.read_csv(manifest_path)
+    return manifest_df
 
 
 @pytest.fixture()
 def local_manifest():
-    return pd.read_csv("tests/data/mock_manifests/local_manifest.csv")
->>>>>>> 7de7f775
+    get_data_file = helpers.get_data_file
+    manifest_path = get_data_file("mock_manifests", "local_manifest.csv")
+    manifest_df = pd.read_csv(manifest_path)
+    return manifest_df