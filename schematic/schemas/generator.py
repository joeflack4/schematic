--- conflicted
+++ resolved
@@ -217,15 +217,8 @@
             # get node range in the order defined in schema for given node
             required_range = self.se.explore_class(node_label)["range"]
         except KeyError:
-<<<<<<< HEAD
             raise ValueError(f"The source node {node_label} does not exist in the graph. "
                             "Please use a different node.")
-=======
-            logger.error(f"The provided source node {node_label} does not exist in the graph. "
-                        "Please use a different node.")
-            raise ValueError(f"The source node {node_label} provided does not "
-                            "exist in the graph.")
->>>>>>> f052b725
 
         if display_names:
             # get the display name(s) of all dependencies
@@ -657,10 +650,6 @@
             with open(json_schema_log_file, "w") as js_f:
                 json.dump(json_schema, js_f, indent = 2)
 
-<<<<<<< HEAD
         logger.info(f"JSON schema file log stored as {json_schema_log_file}")
-=======
-        logger.info("JSON schema file log stored as {}".format(json_schema_log_file))
->>>>>>> f052b725
 
         return json_schema