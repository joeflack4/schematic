import os
import json
import networkx as nx
from orderedset import OrderedSet

from typing import Any, Dict, Optional, Text, List

from schematic.schemas.explorer import SchemaExplorer

from schematic.utils.io_utils import load_json
from schematic.utils.schema_utils import load_schema_into_networkx
from schematic.utils.validate_utils import validate_schema

from schematic import CONFIG


class SchemaGenerator(object):
    def __init__(self,
                path_to_json_ld: str = None,
                schema_explorer: SchemaExplorer = None,
                requires_dependency_relationship: str = "requiresDependency",  # optional parameter(s) with default value
                requires_range: str = "rangeIncludes",
                range_value_relationship: str = "rangeValue",
                requires_component_relationship: str = "requiresComponent"
                ) -> None:
        """Create / Initialize object of type SchemaGenerator().

        Methods / utilities that are part of this module can be used to generate JSON validation schemas for different schema.org
        specification models.

        Args:
            path_to_json_ld: Path to the JSON-LD file that is representing the schema.org data model that we want to validate.
            schema_explorer: SchemaExplorer instance containing the schema.org data model that we want to validate.
            requires_dependency_relationship: Edge relationship between two nodes indicating that they are dependent on each other.
            requires_range: A node propertly indicating that a term can assume a value equal to any of the terms that are in the current term's range.
            range_value_relationship: Edge relationship that indicates a term / node that another node depends on, is part of the other node's range.
            requires_component_relationship: A node property indicating that this node requires a component for its full characterization.

        Returns:
            None
        """
<<<<<<< HEAD
        # create an instance of SchemaExplorer
        self.se = SchemaExplorer()
=======

        if schema_explorer is None:

            assert path_to_json_ld is not None, (
                "You must provide either `path_to_json_ld` or `schema_explorer`."
            )

            assert path_to_json_ld.rpartition('.')[-1] == "jsonld", (
                "Please make sure the 'path_to_json_ld' parameter "
                "is pointing to a valid JSON-LD file."
            )

            # create an instance of SchemaExplorer
            self.se = SchemaExplorer()
>>>>>>> cf29e392

            # convert the JSON-LD data model to networkx object
            self.se.load_schema(path_to_json_ld)

        else:

            # Confirm that given SchemaExplorer instance is valid
            assert (
                getattr(schema_explorer, "schema") is not None
                and getattr(schema_explorer, "schema_nx") is not None
            ), (
                "SchemaExplorer instance given to `schema_explorer` argument "
                "does not have both the `schema` and `schema_nx` attributes."
            )

            # User given instance of SchemaExplorer
            self.se = schema_explorer

        # custom value(s) of following relationship attributes are passed during initialization
        self.requires_dependency_relationship = requires_dependency_relationship
        self.requires_range = requires_range
        self.range_value_relationship = range_value_relationship
        self.requires_component_relationship = requires_component_relationship


    def get_edges_by_relationship(self,
                                node: str,
                                relationship: str) -> List[str]:
        """
            See class definition in SchemaExplorer
            TODO: possibly remove this wrapper and refactor downstream code to call from SchemaExplorer
        """

        return self.se.get_edges_by_relationship(node, relationship)


    def get_adjacent_nodes_by_relationship(self,
                                          node: str,
                                          relationship: str) -> List[str]:

        """
<<<<<<< HEAD
            See class definition in SchemaExplorer
            TODO: possibly remove this wrapper and refactor downstream code to call from SchemaExplorer
        """
        
        return self.se.get_adjacent_nodes_by_relationship(node, relationship)
=======
        nodes = set()

        mm_graph = self.se.get_nx_schema()

        for (u, v, key, c) in mm_graph.out_edges(node, data=True, keys=True):
            if key == relationship:
                nodes.add(v)

        return sorted(list(nodes))


    def get_subgraph_by_edge_type(self,
                                  graph: nx.MultiDiGraph,
                                  relationship:str) -> nx.DiGraph:
        """Get a subgraph containing all edges of a given type (aka relationship).

        Args:
            graph: input multi digraph (aka hypergraph)
            relationship: edge / link relationship type with possible values same as in above docs.

        Returns:
            Directed graph on edges of a particular type (aka relationship)
        """

        # prune the metadata model graph so as to include only those edges that match the relationship type
        rel_edges = []
        for (u, v, key, c) in graph.edges(data=True, keys=True):
            if key == relationship:
                rel_edges.append((u, v))

        relationship_subgraph = nx.DiGraph()
        relationship_subgraph.add_edges_from(rel_edges)
>>>>>>> cf29e392



    def get_descendants_by_edge_type(self,
                                    source_node: str,
                                    relationship: str,
                                    connected: bool = True,
                                    ordered: bool = False) -> List[str]:
        
        """
            See class definition in SchemaExplorer
            TODO: possibly remove this wrapper and refactor downstream code to call from SchemaExplorer
        """
<<<<<<< HEAD
        
        return self.se.get_descendants_by_edge_type(source_node, relationship, connected, ordered)
=======
        mm_graph = self.se.get_nx_schema()

        # if mm_graph.has_node(source_node):
            # get all nodes that are reachable from a specified root /source node in the data model

        root_descendants = nx.descendants(mm_graph, source_node)
        # else:
            # print("The specified source node could not be found im the Networkx graph.")
            # return []

        subgraph_nodes = list(root_descendants)
        subgraph_nodes.append(source_node)
        descendants_subgraph = mm_graph.subgraph(subgraph_nodes)

        # prune the descendants subgraph so as to include only those edges that match the relationship type

        relationship_subgraph = self.get_subgraph_by_edge_type(descendants_subgraph, relationship)

        descendants = relationship_subgraph.nodes()
>>>>>>> cf29e392



    def get_component_requirements(self,
                                  source_component: str) -> List[str]:
        """Get all components that are associated with a given source component and are required by it.

        Args:
            source_component: source component for which we need to find all required downstream components.

        Returns:
            List of nodes that are descendants from the source component are are related to the source through a specific component relationship.
        """
<<<<<<< HEAD
        req_components = self.get_descendants_by_edge_type(source_component, self.requires_component_relationship)
        
=======
        req_components = list(reversed(self.get_descendants_by_edge_type(source_component, self.requires_component_relationship, ordered = True)))

>>>>>>> cf29e392
        return req_components


    def get_node_dependencies(self,
                            source_node: str,
                            display_names: bool = True,
                            schema_ordered: bool = True) -> List[str]:
        """Get the immediate dependencies that are related to a given source node.

        Args:
            source_node: The node whose dependencies we need to compute.
            display_names: if True, return list of display names of each of the dependencies.
                           if False, return list of node labels of each of the dependencies.
            schema_ordered: if True, return the dependencies of the node following the order of the schema (slower).
                            if False, return dependencies from graph without guaranteeing schema order (faster)

        Returns:
            List of nodes that are dependent on the source node.
        """
        mm_graph = self.se.get_nx_schema()

        if schema_ordered:
            # get dependencies in the same order in which they are defined in the schema
            required_dependencies = self.se.explore_class(source_node)["dependencies"]
        else:
            required_dependencies = self.get_adjacent_nodes_by_relationship(source_node, self.requires_dependency_relationship)

        if display_names:
            # get display names of dependencies
            dependencies_display_names = []

            for req in required_dependencies:
                dependencies_display_names.append(mm_graph.nodes[req]["displayName"])

            return dependencies_display_names

        return required_dependencies


    def get_node_range(self,
                      node_label: str,
                      display_names: bool = True) -> List[str]:
        """Get the range, i.e., all the valid values that are associated with a node label.

        Args:
            node_label: Node / termn for which you need to retrieve the range.

        Returns:
            List of display names of nodes associateed with the given node.
        """
        mm_graph = self.se.get_nx_schema()

        try:
            # get node range in the order defined in schema for given node
            required_range = self.se.explore_class(node_label)["range"]
        except KeyError:
            print("The given source node cannot be found in the graph. Please try a different node label.")
            return []

        if display_names:
            # get the display name(s) of all dependencies
            dependencies_display_names = []

            for req in required_range:
                dependencies_display_names.append(mm_graph.nodes[req]["displayName"])

            return dependencies_display_names

        return required_range


    def get_node_label(self,
                      node_display_name: str) -> str:
        """Get the node label for a given display name.

        Args:
            node_display_name: Display name of the node which you want to get the label for.

        Returns:
            Node label associated with given node.

        Raises:
            KeyError: If the node cannot be found in the graph.
        """
        mm_graph = self.se.get_nx_schema()

        node_class_label = self.se.get_class_label_from_display_name(node_display_name)
        node_property_label = self.se.get_property_label_from_display_name(node_display_name)

        if node_class_label in mm_graph.nodes:
            node_label = node_class_label
        elif node_property_label in mm_graph.nodes:
            node_label = node_property_label
        else:
            node_label = ""

        return node_label


    def get_node_definition(self,
                           node_display_name: str) -> str:
        """Get the node definition, i.e., the "comment" associated with a given node display name.

        Args:
            node_display_name: Display name of the node which you want to get the label for.

        Returns:
            Comment associated with node, as a string.
        """
        node_label = self.get_node_label(node_display_name)

        if not node_label:
            return ""

        mm_graph = self.se.get_nx_schema()
        node_definition = mm_graph.nodes[node_label]["comment"]

        return node_definition


    def get_node_validation_rules(self, node_display_name: str) -> str:
        """Get validation rules associated with a node,

        Args:
            node_display_name: Display name of the node which you want to get the label for.

        Returns:
            A set of validation rules associated with node, as a list.
        """
        node_label = self.get_node_label(node_display_name)

        if not node_label:
            return []

        mm_graph = self.se.get_nx_schema()
        node_validation_rules = mm_graph.nodes[node_label]["validationRules"]

        return node_validation_rules


    def is_node_required(self,
                        node_display_name: str) -> bool:
        """Check if a given node is required or not.

        Note: The possible options that a node can be associated with -- "required" / "optional".

        Args:
            node_display_name: Display name of the node which you want to get the label for.

        Returns:
            True: If the given node is a "required" node.
            False: If the given node is not a "required" (i.e., an "optional") node.
        """
        node_label = self.get_node_label(node_display_name)

        mm_graph = self.se.get_nx_schema()
        node_required = mm_graph.nodes[node_label]["required"]

        return node_required


    def get_nodes_display_names(self,
                               node_list: List[str],
                               mm_graph: nx.MultiDiGraph) -> List[str]:
        """Get display names associated with the given list of nodes.

        Args:
            node_list: List of nodes whose display names we need to retrieve.

        Returns:
            List of display names.
        """
        node_list_display_names = [mm_graph.nodes[node]["displayName"] for node in node_list]

        return node_list_display_names


    def get_range_schema(self,
                        node_range: List[str],
                        node_name: str,
                        blank = False) -> Dict[str, Dict[str, List[str]]]:
        """Add a list of nodes to the "enum" key in a given JSON schema object.

        Args:
            node_name: Name of the "main" / "head" key in the JSON schema / object.
            node_range: List of nodes to be added to the JSON object.
            blank: If True, add empty node to end of node list.
                   If False, do not add empty node to end of node list.

        Returns:
            JSON object with nodes.
        """
        if blank:
            schema_node_range = {node_name: {"enum": node_range + [""]}}
        else:
            schema_node_range = {node_name: {"enum": node_range}}

        return schema_node_range


    def get_array_schema(self,
                        node_range: List[str],
                        node_name: str,
                        blank = False) -> Dict[str, Dict[str, List[str]]]:
        """Add a list of nodes to the "enum" key in a given JSON schema object.
           Allow a node to be mapped to any subset of the list

        Args:
            node_name: Name of the "main" / "head" key in the JSON schema / object.
            node_range: List of nodes to be added to the JSON object.
            blank: If True, add empty node to end of node list.
                   If False, do not add empty node to end of node list.

        Returns:
            JSON object with array validation rule.
        """

        schema_node_range_array = {
                                    node_name:{
                                        "type": "array",
                                        "items": {
                                            "enum": node_range + [""] if blank else node_range
                                        },
                                        "maxItems": len(node_range)
                                    }
        }

        return schema_node_range_array


    def get_non_blank_schema(self,
                            node_name: str) -> Dict:    # can't define heterogenous Dict generic types
        """Get a schema rule that does not allow null or empty values.

        Args:
            node_name: Name of the node on which the schema rule is to be applied.

        Returns:
            Schema rule as a JSON object.
        """
        non_blank_schema = {node_name: {"not": {"type": "null"}, "minLength": 1}}

        return non_blank_schema


    def is_required(self, node_name: str, mm_graph: nx.MultiDiGraph) -> bool:
        """
        Check if a node is required

        Args:
            node_name: Name of the node on which the check is to be applied.

        Returns:
            Boolean value indicating if the node is required or not.
                True: yes, it is required.
                False: no, it is not required.
        """
        return mm_graph.nodes[node_name]["required"]


    def get_json_schema_requirements(self,
                                    source_node: str,
                                    schema_name: str) -> Dict:
        """Consolidated method that aims to gather dependencies and value constraints across terms / nodes in a schema.org schema and store them in a jsonschema /JSON Schema schema.

        It does so for any given node in the schema.org schema (recursively) using the given node as starting point in the following manner:
        1) Find all the nodes / terms this node depends on (which are required as "additional metadata" given this node is "required").
        2) Find all the allowable metadata values / nodes that can be assigned to a particular node (if such a constraint is specified on the schema).

        Args:
            source_node: Node from which we can start recursive dependancy traversal (as mentioned above).
            schema_name: Name assigned to JSON-LD schema (to uniquely identify it via URI when it is hosted on the Internet).

        Returns:
            JSON Schema as a dictionary.
        """
        json_schema = {
            "$schema": "http://json-schema.org/draft-07/schema#",
            "$id":"http://example.com/" + schema_name,
            "title": schema_name,
            "type": "object",
            "properties":{},
            "required":[],
            "allOf":[]
        }

        # get graph corresponding to data model schema
        mm_graph = self.se.get_nx_schema()

        nodes_to_process = []   # list of nodes to be checked for dependencies, starting with the source node
        processed_nodes = []    # keep of track of nodes whose dependencies have been processed
        reverse_dependencies = {}   # maintain a map between conditional nodes and their dependencies (reversed) -- {dependency : conditional_node}
        range_domain_map = {}   # maintain a map between range nodes and their domain nodes {range_value : domain_value}
                                # the domain node is very likely the parentof ("parentOf" relationship) of the range node

        root_dependencies = self.get_adjacent_nodes_by_relationship(source_node, self.requires_dependency_relationship)

        nodes_to_process += root_dependencies

        process_node = nodes_to_process.pop(0)

        while process_node:

            if not process_node in processed_nodes:
                # node is being processed
                node_is_processed = True

                node_range = self.get_adjacent_nodes_by_relationship(process_node, self.range_value_relationship)

                # get node range display name
                node_range_d = self.get_nodes_display_names(node_range, mm_graph)

                node_dependencies = self.get_adjacent_nodes_by_relationship(process_node, self.requires_dependency_relationship)

                # get process node display name
                node_display_name = mm_graph.nodes[process_node]["displayName"]

                # updating map between node and node's valid values
                for n in node_range_d:
                    if not n in range_domain_map:
                        range_domain_map[n] = []
                    range_domain_map[n].append(node_display_name)

                # can this node be map to the empty set (if required no; if not required yes)
                # TODO: change "required" to different term, required may be a bit misleading (i.e. is the node required in the schema)
                node_required = self.is_required(process_node, mm_graph)

                # get any additional validation rules associated with this node (e.g. can this node be mapped to a list of other nodes)
                node_validation_rules = self.get_node_validation_rules(node_display_name)

                if node_display_name in reverse_dependencies:
                    # if node has conditionals set schema properties and conditional dependencies
                    # set schema properties
                    if node_range:
                        # if process node has valid value range set it in schema properties
                        schema_valid_vals = self.get_range_schema(node_range_d, node_display_name, blank = True)

                        if node_validation_rules:
                            # if this node has extra validation rules process them
                            # TODO: abstract this into its own validation rule constructor/generator module/class

                            if "list" in node_validation_rules:
                                # if this node can be mapped to a list of nodes
                                # set its schema accordingly
                                schema_valid_vals = self.get_array_schema(node_range_d, node_display_name, blank = True)

                    else:
                        # otherwise, by default allow any values
                        schema_valid_vals = {node_display_name:{}}

                    json_schema["properties"].update(schema_valid_vals)

                    # set schema conditional dependencies
                    for node in reverse_dependencies[node_display_name]:
                        # set all of the conditional nodes that require this process node

                        # get node domain if any
                        # ow this node is a conditional requirement
                        if node in range_domain_map:
                            domain_nodes = range_domain_map[node]
                            conditional_properties = {}

                            for domain_node in domain_nodes:

                                # set range of conditional node schema
                                conditional_properties.update({"properties":{domain_node:{"enum":[node]}}, "required":[domain_node]})

                                # given node conditional are satisfied, this process node (which is dependent on these conditionals) has to be set or not depending on whether it is required
                                if node_range:
                                    dependency_properties = self.get_range_schema(node_range_d, node_display_name, blank = not node_required)

                                    if node_validation_rules:
                                        if "list" in node_validation_rules:
                                            #TODO: get_range_schema and get_range_schema have similar behavior - combine in one module
                                            dependency_properties = self.get_array_schema(node_range_d, node_display_name, blank = not node_required)

                                else:
                                    if node_required:
                                        dependency_properties = self.get_non_blank_schema(node_display_name)
                                    else:
                                        dependency_properties = {node_display_name:{}}
                                schema_conditional_dependencies = {
                                        "if": conditional_properties,
                                        "then":{
                                            "properties":dependency_properties,
                                            "required":[node_display_name]
                                        }
                                }

                                # update conditional-dependency rules in json schema
                                json_schema["allOf"].append(schema_conditional_dependencies)

                else:
                    # node doesn't have conditionals
                    if node_required:
                        if node_range:
                            schema_valid_vals = self.get_range_schema(node_range_d, node_display_name, blank = False)

                            if node_validation_rules:
                                if "list" in node_validation_rules:
                                    schema_valid_vals = self.get_array_schema(node_range_d, node_display_name, blank = False)
                        else:
                            schema_valid_vals = self.get_non_blank_schema(node_display_name)

                        json_schema["properties"].update(schema_valid_vals)
                        # add node to required fields
                        json_schema["required"] += [node_display_name]

                    elif process_node in root_dependencies:
                        # node doesn't have conditionals and is not required; it belongs in the schema only if it is in root's dependencies

                        if node_range:
                            schema_valid_vals = self.get_range_schema(node_range_d, node_display_name, blank = True)

                            if node_validation_rules:
                                if "list" in node_validation_rules:
                                    schema_valid_vals = self.get_array_schema(node_range_d, node_display_name, blank = True)

                        else:
                            schema_valid_vals = {node_display_name:{}}

                        json_schema["properties"].update(schema_valid_vals)

                    else:
                        # node doesn't have conditionals and it is not required and it is not a root dependency
                        # the node doesn't belong in the schema
                        # do not add to processed nodes since its conditional may be traversed at a later iteration (though unlikely for most schemas we consider)
                        node_is_processed = False

                # add process node as a conditional to its dependencies
                node_dependencies_d = self.get_nodes_display_names(node_dependencies, mm_graph)

                for dep in node_dependencies_d:
                    if not dep in reverse_dependencies:
                        reverse_dependencies[dep] = []

                    reverse_dependencies[dep].append(node_display_name)

                # add nodes found as dependencies and range of this processed node
                # to the list of nodes to be processed
                nodes_to_process += node_range
                nodes_to_process += node_dependencies

                # if the node is processed add it to the processed nodes set
                if node_is_processed:
                    processed_nodes.append(process_node)

            # if the list of nodes to process is not empty
            # set the process node the next remaining node to process
            if nodes_to_process:
                process_node = nodes_to_process.pop(0)
            else:
                # no more nodes to process
                # exit the loop
                break


        print("========================================================================================")
        print("JSON schema successfully generated from schema.org schema!")

        # if no conditional dependencies were added we can't have an empty 'AllOf' block in the schema, so remove it
        if not json_schema["allOf"]:
            del json_schema["allOf"]

        json_schema_log_file = CONFIG["model"]["input"]["log_location"]
        with open(json_schema_log_file, "w") as js_f:
            json.dump(json_schema, js_f, indent = 2)

        print("JSON schema file log stored as {}".format(json_schema_log_file))
        print("========================================================================================")

        return json_schema<|MERGE_RESOLUTION|>--- conflicted
+++ resolved
@@ -39,10 +39,6 @@
         Returns:
             None
         """
-<<<<<<< HEAD
-        # create an instance of SchemaExplorer
-        self.se = SchemaExplorer()
-=======
 
         if schema_explorer is None:
 
@@ -57,7 +53,6 @@
 
             # create an instance of SchemaExplorer
             self.se = SchemaExplorer()
->>>>>>> cf29e392
 
             # convert the JSON-LD data model to networkx object
             self.se.load_schema(path_to_json_ld)
@@ -99,22 +94,11 @@
                                           relationship: str) -> List[str]:
 
         """
-<<<<<<< HEAD
             See class definition in SchemaExplorer
             TODO: possibly remove this wrapper and refactor downstream code to call from SchemaExplorer
         """
         
         return self.se.get_adjacent_nodes_by_relationship(node, relationship)
-=======
-        nodes = set()
-
-        mm_graph = self.se.get_nx_schema()
-
-        for (u, v, key, c) in mm_graph.out_edges(node, data=True, keys=True):
-            if key == relationship:
-                nodes.add(v)
-
-        return sorted(list(nodes))
 
 
     def get_subgraph_by_edge_type(self,
@@ -138,8 +122,6 @@
 
         relationship_subgraph = nx.DiGraph()
         relationship_subgraph.add_edges_from(rel_edges)
->>>>>>> cf29e392
-
 
 
     def get_descendants_by_edge_type(self,
@@ -152,30 +134,8 @@
             See class definition in SchemaExplorer
             TODO: possibly remove this wrapper and refactor downstream code to call from SchemaExplorer
         """
-<<<<<<< HEAD
         
         return self.se.get_descendants_by_edge_type(source_node, relationship, connected, ordered)
-=======
-        mm_graph = self.se.get_nx_schema()
-
-        # if mm_graph.has_node(source_node):
-            # get all nodes that are reachable from a specified root /source node in the data model
-
-        root_descendants = nx.descendants(mm_graph, source_node)
-        # else:
-            # print("The specified source node could not be found im the Networkx graph.")
-            # return []
-
-        subgraph_nodes = list(root_descendants)
-        subgraph_nodes.append(source_node)
-        descendants_subgraph = mm_graph.subgraph(subgraph_nodes)
-
-        # prune the descendants subgraph so as to include only those edges that match the relationship type
-
-        relationship_subgraph = self.get_subgraph_by_edge_type(descendants_subgraph, relationship)
-
-        descendants = relationship_subgraph.nodes()
->>>>>>> cf29e392
 
 
 
@@ -189,13 +149,9 @@
         Returns:
             List of nodes that are descendants from the source component are are related to the source through a specific component relationship.
         """
-<<<<<<< HEAD
-        req_components = self.get_descendants_by_edge_type(source_component, self.requires_component_relationship)
-        
-=======
+
         req_components = list(reversed(self.get_descendants_by_edge_type(source_component, self.requires_component_relationship, ordered = True)))
 
->>>>>>> cf29e392
         return req_components
 
 
