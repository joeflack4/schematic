--- conflicted
+++ resolved
@@ -222,7 +222,6 @@
             
             # iterate over all files in a folder
             for filename in filenames:
-<<<<<<< HEAD
 
                 if (not "manifest" in filename[0] and not fileNames) or (not fileNames == None and filename[0] in fileNames):
                     
@@ -235,19 +234,6 @@
                         # append directory path to filename
                         filename  = (dirpath[0] + "/" + filename[0], filename[1])
 
-=======
-
-                if (not "manifest" in filename[0] and not fileNames) or (not fileNames == None and filename[0] in fileNames):
-                    
-                    # don't add manifest to list of files unless it is specified in the list of specified fileNames; return all found files
-                    # except the manifest if no fileNames have been specified
-                
-
-                    if fullpath:
-                        # append directory path to filename
-                        filename  = (dirpath[0] + "/" + filename[0], filename[1])
-
->>>>>>> da453c84
                     # add file name file id tuple, rearranged so that id is first and name follows
                     file_list.append(filename[::-1])
  
@@ -368,12 +354,8 @@
         Args:
             synapse_id: synapse ID of the table to query
         """
-
-<<<<<<< HEAD
+        
         results = self.syn.tableQuery("SELECT * FROM {}".format(synapse_id))
-=======
-        results = self.syn.tableQuery("SELECT * FROM %s" % synapse_id)
->>>>>>> da453c84
         df = results.asDataFrame(rowIdAndVersionInIndex = False)
 
         return df, results
