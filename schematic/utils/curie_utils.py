import logging


logger = logging.getLogger(__name__)


def extract_name_from_uri_or_curie(item):
    """Extract name from uri or curie
    """
    if 'http' not in item and len(item.split(":")) == 2:
        return item.split(":")[-1]
    elif len(item.split("//")[-1].split('/')) > 1:
        return item.split("//")[-1].split('/')[-1]
    else:
<<<<<<< HEAD
        raise ValueError("Error extracting name from URI or Curie.")
=======
        logger.error("Error extracting name from URI or Curie.")
>>>>>>> f052b725

def expand_curie_to_uri(curie, context_info):
    """Expand curie to uri based on the context given

    parmas
    ======
    curie: curie to be expanded (e.g. bts:BiologicalEntity)
    context_info: jsonld context specifying prefix-uri relation (e.g. {"bts":
    "http://schema.biothings.io/"})
    """
    # as suggested in SchemaOrg standard file, these prefixes don't expand
    PREFIXES_NOT_EXPAND = ["rdf", "rdfs", "xsd"]
    # determine if a value is curie
    if len(curie.split(':')) == 2:
        prefix, value = curie.split(":")
        if prefix in context_info and prefix not in PREFIXES_NOT_EXPAND:
            return context_info[prefix] + value
    # if the input is not curie, return the input unmodified
        else:
            return curie
    else:
        return curie

def expand_curies_in_schema(schema):
    """Expand all curies in a SchemaOrg JSON-LD file into URI
    """
    context = schema["@context"]
    graph = schema["@graph"]
    new_schema = {"@context": context,
                  "@graph": [],
                  "@id": schema["@id"]}
    for record in graph:
        new_record = {}
        for k, v in record.items():
            if type(v) == str:
                new_record[expand_curie_to_uri(k, context)] =  expand_curie_to_uri(v, context)
            elif type(v) == list:
                if type(v[0]) == dict:
                    new_record[expand_curie_to_uri(k, context)] = []
                    for _item in v:
                        new_record[expand_curie_to_uri(k, context)].append({"@id": expand_curie_to_uri(_item["@id"], context)})
                else:
                    new_record[expand_curie_to_uri(k, context)] = [expand_curie_to_uri(_item, context) for _item in v]
            elif type(v) == dict and "@id" in v:
                new_record[expand_curie_to_uri(k, context)] = {"@id": expand_curie_to_uri(v["@id"], context)}
            elif v == None:
                new_record[expand_curie_to_uri(k, context)] = None
        new_schema["@graph"].append(new_record)
    return new_schema


def uri2label(uri, schema):
    """Given a URI, return the label
    """
    return [record["rdfs:label"] for record in schema["@graph"] if record['@id'] == uri][0]<|MERGE_RESOLUTION|>--- conflicted
+++ resolved
@@ -12,11 +12,8 @@
     elif len(item.split("//")[-1].split('/')) > 1:
         return item.split("//")[-1].split('/')[-1]
     else:
-<<<<<<< HEAD
         raise ValueError("Error extracting name from URI or Curie.")
-=======
-        logger.error("Error extracting name from URI or Curie.")
->>>>>>> f052b725
+
 
 def expand_curie_to_uri(curie, context_info):
     """Expand curie to uri based on the context given
