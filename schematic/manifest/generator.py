--- conflicted
+++ resolved
@@ -585,13 +585,8 @@
 
 
             # generating sheet api request to populate a dropdown or a multi selection UI
-<<<<<<< HEAD
             if len(req_vals) > 0 and not "list" in validation_rules:
                 # if more than 10 values in dropdown use ONE_OF_RANGE type of validation since excel and openoffice 
-=======
-            if len(req_vals) > 10 and not "list" in validation_rules:
-                # if more than 10 values in dropdown use ONE_OF_RANGE type of validation since excel and openoffice
->>>>>>> 38eaba6d
                 # do not support other kinds of data validation for larger number of items (even if individual items are not that many
                 # excel has a total number of characters limit per dropdown...)
                 validation_body = self._get_column_data_validation_values(spreadsheet_id, req_vals, i, validation_type = "ONE_OF_RANGE")
