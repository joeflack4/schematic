from __future__ import print_function
import pickle
import os.path
import collections

import pandas as pd

from typing import Any, Dict, Optional, Text

from googleapiclient.discovery import build
from google_auth_oauthlib.flow import InstalledAppFlow
from google.auth.transport.requests import Request
import pygsheets as ps

from ingresspipe.schemas.generator import SchemaGenerator

from ingresspipe.utils.google_api_utils import execute_google_api_requests

from ingresspipe.utils.config_utils import load_yaml

from definitions import CONFIG_PATH, DATA_PATH, CREDS_PATH, TOKEN_PICKLE

config_data = load_yaml(CONFIG_PATH)

class ManifestGenerator(object):
    def __init__(self,
                title: str, # manifest sheet title
                path_to_json_ld: str,   # JSON-LD file to be used for generating the manifest
                root: str = None,
                additional_metadata: Dict = None 
                ) -> None:
    
        """TODO: read in a config file instead of hardcoding paths to credential files...
        """

        # If modifying these scopes, delete the file token.pickle.
        self.scopes = ['https://www.googleapis.com/auth/spreadsheets', 'https://www.googleapis.com/auth/drive']

        # path to Google API credentials file
        self.credentials_path = CREDS_PATH

        # google service for Drive API
        self.drive_service = None

        # google service for Sheet API
        self.sheet_service = None

        # google service credentials object
        self.creds = None

        # schema root
        self.root = root

        # manifest title
        self.title = title

        # SchemaGenerator() object
        self.sg = SchemaGenerator(path_to_json_ld)

        # additional metadata to add to manifest
        self.additional_metadata = additional_metadata

    # it will create 'token.pickle' based on credentials.json
    # TODO: replace by pygsheets calls?
    def build_credentials(self) -> None:
        creds = None
        # The file token.pickle stores the user's access and refresh tokens, 
        # and is created automatically when the authorization flow completes for the first time.
        if os.path.exists(TOKEN_PICKLE):
            with open(TOKEN_PICKLE, 'rb') as token:
                creds = pickle.load(token)

        # If there are no (valid) credentials available, let the user log in.
        if not creds or not creds.valid:
            if creds and creds.expired and creds.refresh_token:
                creds.refresh(Request())
            else:
                flow = InstalledAppFlow.from_client_secrets_file(self.credentials_path, self.scopes)
                creds = flow.run_console() ### don't have to deal with ports
            # Save the credentials for the next run
            with open(TOKEN_PICKLE, 'wb') as token:
                pickle.dump(creds, token)

        # get a Google Sheet API service
        self.sheet_service = build('sheets', 'v4', credentials=creds)
        # get a Google Drive API service
        self.drive_service = build('drive', 'v3', credentials=creds)
        self.creds = creds


    def _attribute_to_letter(self, attribute, manifest_fields):
        """Map attribute to column letter in a google sheet
        """

        # find index of attribute in manifest field
        column_idx = manifest_fields.index(attribute)

        # return the google sheet letter representation of the column index
        return self._column_to_letter(column_idx)


    def _column_to_letter(self, column):
         """Find google sheet letter representation of a column index integer
         """
         character = chr(ord('A') + column % 26)
         remainder = column // 26
         if column >= 26:
            return self._column_to_letter(remainder-1) + character
         else:
            return character


    def _columns_to_sheet_ranges(self, column_idxs):
        """map a set of column indexes to a set of Google sheet API ranges: each range includes exactly one column
        """
        ranges = []

        for column_idx in column_idxs:
            col_range = {
                        "startColumnIndex": column_idx,
                        "endColumnIndex": column_idx + 1
            }

            ranges.append(col_range)

        return ranges
            

    def _column_to_cond_format_eq_rule(self, column_idx:int, condition_argument:str, required:bool = False) -> dict:
        """Given a column index and an equality argument (e.g. one of valid values for the given column fields), generate a conditional formatting rule based on a custom formula encoding the logic: 

        'if a cell in column idx is equal to condition argument, then set specified formatting'
        """
        
        col_letter = self._column_to_letter(column_idx)

        if not required:
           bg_color = config_data["style"]["google_manifest"]["opt_bg_color"]
        else:
           bg_color = config_data["style"]["google_manifest"]["req_bg_color"]
        
        boolean_rule =  {
                        "condition": {
                        "type": "CUSTOM_FORMULA",
                        "values": [
                                    {
                                        "userEnteredValue": '=$' + col_letter + '1 = "' + condition_argument + '"'
                                    }
                                ]
                        },
                        "format": {
                            'backgroundColor': bg_color 
                        }
        }
    
        return boolean_rule

    
    def _gdrive_copy_file(self, origin_file_id, copy_title):
        """Copy an existing file.

        Args:
            origin_file_id: ID of the origin file to copy.
            copy_title: Title of the copy.
<<<<<<< HEAD

        Returns:
            The copied file if successful, None otherwise.
        """
        copied_file = {'name': copy_title}

        # return new copy sheet ID
        return self.drive_service.files().copy(fileId = origin_file_id, body = copied_file).execute()["id"]

=======

        Returns:
            The copied file if successful, None otherwise.
        """
        copied_file = {'name': copy_title}

        # return new copy sheet ID
        return self.drive_service.files().copy(fileId = origin_file_id, body = copied_file).execute()["id"]

>>>>>>> 258ea016
    
    def _create_empty_manifest_spreadsheet(self, title):
        if config_data["style"]["google_manifest"]["master_template_id"]:

<<<<<<< HEAD
        if style["googleManifest"]["masterTemplateId"]:

            # if provided with a template manifest google sheet, use it
            spreadsheet_id = self._gdrive_copy_file(style["googleManifest"]["masterTemplateId"], title)
=======
            # if provided with a template manifest google sheet, use it
            spreadsheet_id = self._gdrive_copy_file(config_data["style"]["google_manifest"]["master_template_id"], title)
>>>>>>> 258ea016

        else:
            # if no template, create an empty spreadsheet
            spreadsheet = self.sheet_service.spreadsheets().create(body=spreadsheet, fields='spreadsheetId').execute()
            spreadsheet_id = spreadsheet.get('spreadsheetId')

        return spreadsheet_id


    def _set_permissions(self, fileId):

        def callback(request_id, response, exception):
            if exception:
                # Handle error
                print(exception)
            else:
                print ("Permission Id: %s" % response.get('id'))

        batch = self.drive_service.new_batch_http_request(callback = callback)
       
        worldPermission = {
                            'type': 'anyone',
                            'role': 'writer'
        }

        batch.add(self.drive_service.permissions().create(
                                        fileId = fileId,
                                        body = worldPermission,
                                        fields = 'id',
                                        )
        )
        batch.execute()


    def get_manifest(self, json_schema = None):
        # TODO: Refactor get_manifest method
        # - abstract function for requirements gathering
        # - abstract google sheet API requests as functions
        # --- specifying row format
        # --- setting valid values in dropdowns for columns/cells
        # --- setting notes/comments to cells
      
        self.build_credentials()

        spreadsheet_id = self._create_empty_manifest_spreadsheet(self.title)

        if not json_schema:
            # if no json schema is provided; there must be
            # schema explorer defined for schema.org schema
            # o.w. this will throw an error
            # TODO: catch error
            json_schema = self.sg.get_json_schema_requirements(self.root, self.title)

        required_metadata_fields = {}

        # gathering dependency requirements and corresponding allowed values constraints for root node
        for req in json_schema["properties"].keys():
            if not "enum" in json_schema["properties"][req]:
                # if no valid/allowed values specified
                json_schema["properties"][req]["enum"] = []
            
            required_metadata_fields[req] = json_schema["properties"][req]["enum"]


        # gathering dependency requirements and allowed value constraints for conditional dependencies if any
        if "allOf" in json_schema: 
            for conditional_reqs in json_schema["allOf"]: 
                 if "required" in conditional_reqs["if"]:
                     for req in conditional_reqs["if"]["required"]: 
                        if req in conditional_reqs["if"]["properties"]:
                            if not req in required_metadata_fields:
                                if req in json_schema["properties"]:
                                    if not "enum" in json_schema["properties"][req]:
                                        # if no valid/allowed values specified
                                        json_schema["properties"][req]["enum"] = []
                                    required_metadata_fields[req] = json_schema["properties"][req]["enum"]
                                else:
                                    required_metadata_fields[req] = conditional_reqs["if"]["properties"][req]["enum"] if "enum" in conditional_reqs["if"]["properties"][req] else []                   
                     for req in conditional_reqs["then"]["required"]: 
                         if not req in required_metadata_fields:
                                if req in json_schema["properties"]:
                                    required_metadata_fields[req] = json_schema["properties"][req]["enum"] if "enum" in json_schema["properties"][req] else []
                                else:
                                     required_metadata_fields[req] = []    

        # if additional metadata is provided append columns (if those do not exist already)
        if self.additional_metadata:
            for column in self.additional_metadata.keys():
                if not column in required_metadata_fields:
                    required_metadata_fields[column] = []
    
        # if 'component' is in column set (see your input jsonld schema for definition of 'component', if the 'component' attribute is present), add the root node as an additional metadata component entry 
        if 'Component' in required_metadata_fields.keys():
            # check if additional metadata has actually been instantiated in the constructor (it's optional)
            # if not, instantiate it
            if not self.additional_metadata:
                self.additional_metadata = {}

            self.additional_metadata['Component'] = [self.root]

        # adding columns to manifest sheet
        end_col = len(required_metadata_fields.keys())
        end_col_letter = self._column_to_letter(end_col) 

        range = "Sheet1!A1:" + str(end_col_letter) + "1"
        ordered_metadata_fields = [list(required_metadata_fields.keys())]

        # order columns header (since they are generated based on a json schema, which is a dict)
        ordered_metadata_fields[0] = self.sort_manifest_fields(ordered_metadata_fields[0]) 
        body = {
                "values": ordered_metadata_fields
        }
        self.sheet_service.spreadsheets().values().update(spreadsheetId=spreadsheet_id, range=range, valueInputOption="RAW", body=body).execute()

        # format column header row
        header_format_body = {
                "requests":[
                {
                      "repeatCell": {
                        "range": {
                          "startRowIndex": 0,
                          "endRowIndex": 1
                        },
                        "cell": {
                          "userEnteredFormat": {
                            "backgroundColor": {
                              "red": 224.0/255,
                              "green": 224.0/255,
                              "blue": 224.0/255
                            },
                            "horizontalAlignment" : "CENTER",
                            "textFormat": {
                              "foregroundColor": {
                                "red": 0.0/255,
                                "green": 0.0/255,
                                "blue": 0.0/255 
                              },
                              "fontSize": 8,
                              "bold": True
                            }
                          }
                        },
                        "fields": "userEnteredFormat(backgroundColor,textFormat,horizontalAlignment)"
                      }
                    },
                    {
                      "updateSheetProperties": {
                        "properties": {
                          "gridProperties": {
                            "frozenRowCount": 1
                          }
                        },
                        "fields": "gridProperties.frozenRowCount"
                      }
                    },
                    {
                        "autoResizeDimensions": {
                            "dimensions": {
                                "dimension": "COLUMNS",
                                "startIndex": 0
                            }
                        } 
                    }
                ]
        }

        response = self.sheet_service.spreadsheets().batchUpdate(spreadsheetId=spreadsheet_id, body=header_format_body).execute()

        # adding additional metadata values if needed
        # adding value-constraints from data model as dropdowns
        
        #store all requests to execute at once
        requests_body = {}
        requests_body["requests"] = []
        for i, req in enumerate(ordered_metadata_fields[0]):
            values = required_metadata_fields[req]
            #adding additional metadata if needed
            if self.additional_metadata and req in self.additional_metadata:
                values = self.additional_metadata[req]
                target_col_letter = self._column_to_letter(i) 
                body =  {
                            "majorDimension":"COLUMNS",
                            "values":[values]
                }                
                response = self.sheet_service.spreadsheets().values().update(spreadsheetId=spreadsheet_id, range = target_col_letter + '2:' + target_col_letter + str(len(values) + 1), valueInputOption = "RAW", body = body).execute()


            # adding description to headers
            # this is not executed if only JSON schema is defined
            # TODO: abstract better and document
            
            # also formatting required columns
            if self.sg.se:
                
                # get node definition
                note = self.sg.get_node_definition(req)

                notes_body =  {
                            "requests":[
                                {
                                    "updateCells": {
                                    "range": {
                                        "startRowIndex": 0,
                                        "endRowIndex": 1,
                                        "startColumnIndex": i,
                                        "endColumnIndex": i+1
                                    },
                                   "rows": [
                                      {
                                        "values": [
                                          {
                                            "note": note
                                          }
                                        ]
                                      }
                                    ],
                                    "fields": "note"
                                    }
                                }
                            ]
                }
                
                requests_body["requests"].append(notes_body["requests"])


            # get node validation rules if any
            validation_rules = self.sg.get_node_validation_rules(req)

            # if 'list' in validation rules add a note with instructions on 
            # adding a list of multiple values
            # TODO: add validation and QC rules "compiler/generator" class elsewhere
            # for now have the list logic here
            if "list" in validation_rules:
                note = "From 'Selection options' menu above, go to 'Select multiple values', check all items that apply, and click 'Save selected values'"
                notes_body =  {
                            "requests":[
                                {
                                    "repeatCell": {
                                    "range": {
                                        "startRowIndex": 1,
                                        "startColumnIndex": i,
                                        "endColumnIndex": i+1
                                    },
                                    "cell":{
                                      "note": note
                                    },
                                    "fields": "note"
                                    }
                                }
                            ]
                }
                
                requests_body["requests"].append(notes_body["requests"])
                

            # update background colors so that columns that are required are highlighted
            # check if attribute is required and set a corresponding color
            if req in json_schema["required"]:
                bg_color = config_data["style"]["google_manifest"]["req_bg_color"]

                req_format_body = {
                        "requests":[
                            {
                                "repeatCell": {
                                    "range": {
                                      "startColumnIndex": i,
                                      "endColumnIndex": i+1
                                    },
                                    "cell": {
                                      "userEnteredFormat": {
                                        "backgroundColor": bg_color
                                      }
                                    },
                                    "fields": "userEnteredFormat(backgroundColor)"
                                  }
                            }
                        ]
                }
                
                requests_body["requests"].append(req_format_body["requests"])

            # adding value-constraints if any
            req_vals = [{"userEnteredValue":value} for value in values if value]
            
            if not req_vals:
                continue

            if len(req_vals) > 499:
                print("WARNING: Value range > Google Sheet limit of 500. Truncating...")
                req_vals = req_vals[:499]


            # generating sheet api request to populate a dropdown or a multi selection UI
            
            # by default assume no extra validation rules are needed and a dropdown is sufficient
            validation_type = "ONE_OF_LIST"
            strict = True
            custom_ui = True
            input_message = 'Choose one from dropdown'
            valid_values = req_vals 

            if "list" in validation_rules:
                # if list is in validation rule attempt to create a multi-value 
                # selection UI, which requires explicit valid values range in 
                # the spreadsheet; store valid values explicitly in Sheet2 of the workbook
                # TODO: currently assumes a workbook template is used that contains Sheet2
                # in general need to check if sheet2 exists and create it if not
                strict = False
                custom_ui = False
                input_message = ""
                validation_type = "ONE_OF_RANGE"
 
                # store valid values explicitly in workbook
                target_col_letter = self._column_to_letter(i)
                body =  {
                            "majorDimension":"COLUMNS",
                            "values":[values]
                }
                target_range = 'Sheet2!' + target_col_letter + '2:' + target_col_letter + str(len(values) + 1)
                valid_values = [
                                { 
                                    "userEnteredValue" : "=" + target_range
                                }
                ]

                response = self.sheet_service.spreadsheets().values().update(spreadsheetId=spreadsheet_id, range = target_range, valueInputOption = "RAW", body = body).execute()


            validation_body =  {
                      "requests": [
                        {
                        'setDataValidation':{
                            'range':{
                                'startRowIndex':1,
                                'startColumnIndex':i, 
                                'endColumnIndex':i+1, 
                            },
                            'rule':{
                                'condition':{
                                    'type':validation_type, 
                                    'values': valid_values
                                },
                                'inputMessage' : input_message,
                                'strict':strict,
                                'showCustomUi': custom_ui 
                            }
                        }
                    }
                ]
            }

            requests_body["requests"].append(validation_body["requests"])
            
            # generate a conditional format rule for each required value (i.e. valid value) 
            # for this field (i.e. if this field is set to a valid value that may require additional
            # fields to be filled in, these additional fields will be formatted in a custom style (e.g. red background) 
            for req_val in req_vals:
                # get this required/valid value's node label in schema, based on display name (i.e. shown to the user in a dropdown to fill in)
                req_val = req_val["userEnteredValue"]
              
                req_val_node_label = self.sg.get_node_label(req_val)
                if not req_val_node_label:
                    # if this node is not in the graph
                    # continue - there are no dependencies for it
                    continue

                # check if this required/valid value has additional dependency attributes
                val_dependencies = self.sg.get_node_dependencies(req_val_node_label, schema_ordered = False)

                # prepare request calls
                dependency_formatting_body = {
                        "requests": []
                }

                if val_dependencies:
                    # if there are additional attribute dependencies find the corresponding
                    # fields that need to be filled in and construct conditional formatting rules
                    # indicating the dependencies need to be filled in
                    
                        
                    # set target ranges for this rule
                    # i.e. dependency attribute columns that will be formatted

                    # find dependency column indexes
                    # note that dependencies values must be in index 
                    # TODO: catch value error that shouldn't happen
                    column_idxs = [ordered_metadata_fields[0].index(val_dep) for val_dep in val_dependencies]

                    # construct ranges based on dependency column indexes
                    rule_ranges = self._columns_to_sheet_ranges(column_idxs)
                    # go over valid value dependencies
                    for j,val_dep in enumerate(val_dependencies):
                        is_required = False
                        
                        if self.sg.is_node_required(val_dep):
                            is_required = True
                        else:
                            is_required = False
                        
                        # construct formatting rule
                        formatting_rule = self._column_to_cond_format_eq_rule(i, req_val, required = is_required)

                        # construct conditional format rule 
                        conditional_format_rule = {
                              "addConditionalFormatRule": {
                                "rule": {
                                  "ranges": rule_ranges[j],
                                  "booleanRule": formatting_rule,
                                 },
                                "index": 0
                              }
                        }
                        dependency_formatting_body["requests"].append(conditional_format_rule)
                  
                # check if dependency formatting rules have been added and update sheet if so
                if dependency_formatting_body["requests"]:
                    requests_body["requests"].append(dependency_formatting_body["requests"])
                
        execute_google_api_requests(self.sheet_service, requests_body, service_type = "batch_update", spreadsheet_id = spreadsheet_id)

        # setting up spreadsheet permissions (setup so that anyone with the link can edit)
        self._set_permissions(spreadsheet_id)

        # generating spreadsheet URL
        manifest_url = "https://docs.google.com/spreadsheets/d/" + spreadsheet_id
     
        # print("========================================================================================================")
        # print("Manifest successfully generated from schema!")
        # print("URL: " + manifest_url)
        # print("========================================================================================================")
        

        return manifest_url


    def populate_manifest_spreadsheet(self, existing_manifest_path, empty_manifest_url):
        """Creates a google sheet manifest based on existing manifest.

        Args:
            existing_manifest_path: the location of the manifest containing metadata presently stored
            empty_manifest_url: the path to a manifest template to be prepopulated with existing's manifest metadata
        """        
        
        # read existing manifest
        manifest = pd.read_csv(existing_manifest_path).fillna("")

        # sort manifest columns
        manifest_fields = manifest.columns.tolist()
        manifest_fields = self.sort_manifest_fields(manifest_fields)
        manifest = manifest[manifest_fields]

        self.build_credentials()
        gc = ps.authorize(custom_credentials = self.creds)
        sh = gc.open_by_url(empty_manifest_url)
        wb = sh[0]
        wb.set_dataframe(manifest, (1,1))
        
        # set permissions so that anyone with the link can edit
        sh.share("", role = "writer", type = "anyone")

        return sh.url


    def sort_manifest_fields(self, manifest_fields, order = "schema"):
        # order manifest fields alphabetically (base order)
        manifest_fields = sorted(manifest_fields)
        
        if order == "alphabetical":
            # if the order is alphabetical ensure that filename is first, if present
            if "Filename" in manifest_fields:
                manifest_fields.remove("Filename")
                manifest_fields.insert(0, "Filename")


        # order manifest fields based on schema (schema.org)
        if order == "schema":
            if self.sg and self.root:
                # get display names of dependencies
                dependencies_display_names = self.sg.get_node_dependencies(self.root)

                # reorder manifest fields so that root dependencies are first and follow schema order
                manifest_fields = sorted(manifest_fields, key = lambda x: dependencies_display_names.index(x) if x in dependencies_display_names else len(manifest_fields) -1)
            else:
                print("No schema provided! Cannot order based on schema without a specified schema and a schema root attribute.")

        # always have entityId as last columnn, if present
        if "entityId" in manifest_fields:
            manifest_fields.remove("entityId")
            manifest_fields.append("entityId")

        return manifest_fields<|MERGE_RESOLUTION|>--- conflicted
+++ resolved
@@ -162,7 +162,6 @@
         Args:
             origin_file_id: ID of the origin file to copy.
             copy_title: Title of the copy.
-<<<<<<< HEAD
 
         Returns:
             The copied file if successful, None otherwise.
@@ -172,30 +171,12 @@
         # return new copy sheet ID
         return self.drive_service.files().copy(fileId = origin_file_id, body = copied_file).execute()["id"]
 
-=======
-
-        Returns:
-            The copied file if successful, None otherwise.
-        """
-        copied_file = {'name': copy_title}
-
-        # return new copy sheet ID
-        return self.drive_service.files().copy(fileId = origin_file_id, body = copied_file).execute()["id"]
-
->>>>>>> 258ea016
     
     def _create_empty_manifest_spreadsheet(self, title):
         if config_data["style"]["google_manifest"]["master_template_id"]:
 
-<<<<<<< HEAD
-        if style["googleManifest"]["masterTemplateId"]:
-
-            # if provided with a template manifest google sheet, use it
-            spreadsheet_id = self._gdrive_copy_file(style["googleManifest"]["masterTemplateId"], title)
-=======
             # if provided with a template manifest google sheet, use it
             spreadsheet_id = self._gdrive_copy_file(config_data["style"]["google_manifest"]["master_template_id"], title)
->>>>>>> 258ea016
 
         else:
             # if no template, create an empty spreadsheet
